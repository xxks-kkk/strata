--- conflicted
+++ resolved
@@ -8,9 +8,8 @@
 #include "filesystem/stat.h"
 
 // lease time in microseconds
-<<<<<<< HEAD
-#define MLFS_LEASE_SEC 0
-#define MLFS_LEASE_USEC 999999
+#define MLFS_LEASE_SEC 10
+#define MLFS_LEASE_USEC 0
 #define MLFS_LEASE_RENEW_THRESHOLD 10  /* the threhold value to decide when to send renewal request to the kernfs */
 
 #define MLFS_LEASE_ERR -1              /* Indicates we hit the error case we try to acquire lease */ 
@@ -18,13 +17,9 @@
 #define MLFS_LEASE_OK 0                /* Nothing happens during the renewal */
 
 #define MLFS_LEASE_EXPIRATION_TIME_INITIALIZER { (0, 0) }
-=======
-#define MLFS_LEASE_SEC 10
-#define MLFS_LEASE_USEC 0
 enum lease_action { acquire, release };
-enum file_operation { mlfs_read, mlfs_write, mlfs_create, mlfs_delete };
+enum file_operation { mlfs_read, mlfs_write, mlfs_create, mlfs_delete, null_op};
 typedef char inode_t;
->>>>>>> fa7be236
 
 struct mlfs_lease_call {
     lease_action action;
@@ -33,11 +28,9 @@
     inode_t type;
 };
 
-<<<<<<< HEAD
-int Acquire_lease(uint32_t inum, mlfs_time_t* expiration_time, char type);
-=======
 mlfs_time_t mlfs_acquire_lease(uint32_t inum, file_operation operation, inode_t type);
-void mlfs_release_lease(uint32_t inum);
->>>>>>> fa7be236
+void mlfs_release_lease(uint32_t inum, file_operation operation, inode_t type);
+
+int Acquire_lease(uint32_t inum, mlfs_time_t* expiration_time, file_operation operation, inode_t type);
 
 #endif