#ifndef _LEASE_H
#define _LEASE_H

#include <unistd.h>
#include <math.h>
#include "global/types.h"
#include "global/defs.h"
#include "filesystem/stat.h"

// lease time in microseconds
#define MLFS_LEASE_SEC 10
#define MLFS_LEASE_USEC 0
<<<<<<< HEAD
#define MLFS_LEASE_RENEW_THRESHOLD 10  /* the threhold value to decide when to send renewal request to the kernfs */

#define MLFS_LEASE_ERR -1              /* Indicates we hit the error case we try to acquire lease */ 
#define MLFS_LEASE_GIVE_UP 1           /* Indicates we are failed to renewal lease (i.e., at one point, we give up the lease before reacquire) */
#define MLFS_LEASE_OK 0                /* Nothing happens during the renewal */

#define MLFS_LEASE_EXPIRATION_TIME_INITIALIZER { (0, 0) }
enum lease_action { acquire, release };
enum file_operation { mlfs_read, mlfs_write, mlfs_create, mlfs_delete, null_op};
=======
enum lease_action { acquire,
    release };
enum file_operation { mlfs_read,
    mlfs_write,
    mlfs_create,
    mlfs_delete };
>>>>>>> 2b4f9acd
typedef char inode_t;

struct mlfs_lease_call {
    lease_action action;
    const char* path;
    file_operation operation;
    inode_t type;
};

<<<<<<< HEAD
mlfs_time_t mlfs_acquire_lease(uint32_t inum, file_operation operation, inode_t type);
void mlfs_release_lease(uint32_t inum, file_operation operation, inode_t type);

int Acquire_lease(uint32_t inum, mlfs_time_t* expiration_time, file_operation operation, inode_t type);
=======
mlfs_time_t mlfs_acquire_lease(const char* path, file_operation operation, inode_t type);
void mlfs_release_lease(const char* path, file_operation operation, inode_t type);
>>>>>>> 2b4f9acd

#endif<|MERGE_RESOLUTION|>--- conflicted
+++ resolved
@@ -10,7 +10,6 @@
 // lease time in microseconds
 #define MLFS_LEASE_SEC 10
 #define MLFS_LEASE_USEC 0
-<<<<<<< HEAD
 #define MLFS_LEASE_RENEW_THRESHOLD 10  /* the threhold value to decide when to send renewal request to the kernfs */
 
 #define MLFS_LEASE_ERR -1              /* Indicates we hit the error case we try to acquire lease */ 
@@ -20,14 +19,6 @@
 #define MLFS_LEASE_EXPIRATION_TIME_INITIALIZER { (0, 0) }
 enum lease_action { acquire, release };
 enum file_operation { mlfs_read, mlfs_write, mlfs_create, mlfs_delete, null_op};
-=======
-enum lease_action { acquire,
-    release };
-enum file_operation { mlfs_read,
-    mlfs_write,
-    mlfs_create,
-    mlfs_delete };
->>>>>>> 2b4f9acd
 typedef char inode_t;
 
 struct mlfs_lease_call {
@@ -37,14 +28,9 @@
     inode_t type;
 };
 
-<<<<<<< HEAD
-mlfs_time_t mlfs_acquire_lease(uint32_t inum, file_operation operation, inode_t type);
-void mlfs_release_lease(uint32_t inum, file_operation operation, inode_t type);
-
-int Acquire_lease(uint32_t inum, mlfs_time_t* expiration_time, file_operation operation, inode_t type);
-=======
 mlfs_time_t mlfs_acquire_lease(const char* path, file_operation operation, inode_t type);
 void mlfs_release_lease(const char* path, file_operation operation, inode_t type);
->>>>>>> 2b4f9acd
+int Acquire_lease(const char* path, mlfs_time_t* expiration_time, file_operation operation, inode_t type);
+
 
 #endif