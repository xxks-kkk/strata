/* mlfs file system interface
 *
 * Implement file-based operations with file descriptor and
 * struct file.
 */
#include "filesystem/file.h"
#include "concurrency/synchronization.h"
#include "filesystem/fs.h"
#include "filesystem/stat.h"
#include "global/global.h"
#include "global/util.h"
#include "log/log.h"
#include "mlfs/mlfs_user.h"

#include <pthread.h>

struct open_file_table g_fd_table;

void mlfs_file_init(void) {
  pthread_spin_init(&g_fd_table.lock, PTHREAD_PROCESS_SHARED);
}

static addr_t mlfs_update_get_fcache(struct inode *inode, offset_t offset,
                                     addr_t log_addr) {
  offset_t key;
  struct fcache_block *fc_block;

  key = (offset >> g_block_size_shift);

  fc_block = fcache_find(inode, key);

  if (fc_block)
    return fc_block->log_addr;

  fc_block = fcache_alloc_add(inode, key, log_addr);

  if (!fc_block)
    return 0;

  return fc_block->log_addr;
}

// Allocate a file structure.
/* FIXME: the ftable implementation is too naive. need to
 * improve way to allocate struct file */
struct file *mlfs_file_alloc(void) {
  int i = 0;
  struct file *f;
  pthread_rwlockattr_t rwlattr;

  pthread_rwlockattr_setpshared(&rwlattr, PTHREAD_PROCESS_SHARED);

  pthread_spin_lock(&g_fd_table.lock);

  for (i = 0, f = &g_fd_table.open_files[0]; i < g_max_open_files; i++, f++) {
    if (f->ref == 0) {
      memset(f, 0, sizeof(*f));
      f->ref = 1;
      f->fd = i;
      pthread_rwlock_init(&f->rwlock, &rwlattr);

      pthread_spin_unlock(&g_fd_table.lock);

      return f;
    }
  }

  pthread_spin_unlock(&g_fd_table.lock);
  return 0;
}

// Increment ref count for file f.
struct file *mlfs_file_dup(struct file *f) {

  panic("not supported\n");

  pthread_rwlock_wrlock(&f->rwlock);

  if (f->ref < 1)
    panic("filedup");
  f->ref++;

  pthread_rwlock_unlock(&f->rwlock);

  return f;
}

int mlfs_file_close(struct file *f) {
  struct file ff;

  mlfs_assert(f->ref > 0);

  pthread_rwlock_wrlock(&f->rwlock);

  if (--f->ref > 0) {
    pthread_rwlock_unlock(&f->rwlock);
    return 0;
  }

  ff = *f;

  f->ref = 0;
  f->type = FD_NONE;

  pthread_rwlock_unlock(&f->rwlock);

  if (ff.type == FD_INODE)
    iput(ff.ip);

  return 0;
}

// Get metadata about file f.
int mlfs_file_stat(struct file *f, struct stat *st) {
  if (f->type == FD_INODE) {
    ilock(f->ip);
    stati(f->ip, st);
    iunlock(f->ip);
    return 0;
  }
  return -1;
}

// Read from file f.
ssize_t mlfs_file_read(struct file *f, uint8_t *buf, size_t n) {
  ssize_t r = 0;

  if (f->readable == 0)
    return -EPERM;

  if (f->type == FD_INODE) {
    // lock the inode that associated with the file
    ilock(f->ip);

    // off(set) represents the last read position of the file
    if (f->off >= f->ip->size) {
      iunlock(f->ip);
      return 0;
    }

    // TODO: we revoke lease when
    // 1. the timeout or
    // 2. there is a write lease request pending
    r = readi(f->ip, buf, f->off, n);

    if (r < 0)
      panic("read error\n");

    f->off += r;

    iunlock(f->ip);
    return r;
  }

  panic("mlfs_file_read\n");

  return -1;
}

int mlfs_file_read_offset(struct file *f, uint8_t *buf, size_t n,
                          offset_t off) {
  int r;

  if (f->readable == 0)
    return -EPERM;

  if (f->type == FD_INODE) {
    ilock(f->ip);

    if (f->off >= f->ip->size) {
      iunlock(f->ip);
      return 0;
    }

    r = readi(f->ip, buf, off, n);

    if (r < 0)
      panic("read error\n");

    iunlock(f->ip);
    return r;
  }

  panic("mlfs_file_read_offset\n");

  return -1;
}

// Write to file f.
int mlfs_file_write(struct file *f, uint8_t *buf, size_t n) {
  int r, lease_ret;
  uint32_t max_io_size = (128 << 20);
  offset_t i = 0, file_size;
  uint32_t io_size = 0;
  offset_t size_aligned, size_prepended, size_appended;
  offset_t offset_aligned, offset_start, offset_end;
  char *data;

  if (f->writable == 0)
    return -EPERM;
  /*
  // PIPE is not supported
  if(f->type == FD_PIPE)
          return pipewrite(f->pipe, buf, n);
  */

  if (f->type == FD_INODE) {
    /*            a     b     c
     *      (d) ----------------- (e)   (io data)
     *       |      |      |      |     (4K alignment)
     *           offset
     *           aligned
     *
     *	a: size_prepended
     *	b: size_aligned
     *	c: size_appended
     *	d: offset_start
     *	e: offset_end
     */

    mlfs_debug("%s\n", "+++ start transaction");

    // Try to acquire the write lease
    mlfs_time_t expiration_time = MLFS_LEASE_EXPIRATION_TIME_INITIALIZER;
<<<<<<< HEAD
    lease_ret = Acquire_lease_inum(f->ip->inum, &expiration_time, mlfs_write_op,
                                   T_FILE);
    if (lease_ret == MLFS_LEASE_ERR) {
      panic("File is re-created or deleted by other processes");
=======
    lease_ret = Acquire_lease_inum(f->ip->inum, &expiration_time, mlfs_write_op, T_FILE);
    if (lease_ret == MLFS_LEASE_ERR)
    {
      MLFS_INFO("File is re-created or deleted by other processes");../filesystem/file.c
>>>>>>> 7a1e3855
      return -ENOENT;
    }

    start_log_tx();

    offset_start = f->off;
    offset_end = f->off + n;

    offset_aligned = ALIGN(offset_start, g_block_size_bytes);

    /* when IO size is less than 4KB. */
    if (offset_end < offset_aligned) {
      size_prepended = n;
      size_aligned = 0;
      size_appended = 0;
    } else {
      // compute portion of prepended unaligned write
      if (offset_start < offset_aligned) {
        size_prepended = offset_aligned - offset_start;
      } else
        size_prepended = 0;

      mlfs_assert(size_prepended < g_block_size_bytes);

      // compute portion of appended unaligned write
      size_appended = ALIGN(offset_end, g_block_size_bytes) - offset_end;
      if (size_appended > 0)
        size_appended = g_block_size_bytes - size_appended;

      size_aligned = n - size_prepended - size_appended;
    }

    // add preprended portion to log
    if (size_prepended > 0) {
      ilock(f->ip);

      r = add_to_log(f->ip, buf, f->off, size_prepended);

      iunlock(f->ip);

      mlfs_assert(r > 0);

      f->off += r;

      i += r;
    }

    // add aligned portion to log
    while (i < n - size_appended) {
      mlfs_assert((f->off % g_block_size_bytes) == 0);

      io_size = n - size_appended - i;

      if (io_size > max_io_size)
        io_size = max_io_size;

      /* add_to_log updates inode block pointers */
      ilock(f->ip);
      /* do not copy user buffer to page cache */

      /* add buffer to log header */
      if ((r = add_to_log(f->ip, buf + i, f->off, io_size)) > 0)
        f->off += r;

      iunlock(f->ip);

      if (r < 0)
        break;

      if (r != io_size)
        panic("short filewrite");

      i += r;
    }

    // add appended portion to log
    if (size_appended > 0) {
      ilock(f->ip);

      r = add_to_log(f->ip, buf + i, f->off, size_appended);

      iunlock(f->ip);

      mlfs_assert(r > 0);

      f->off += r;

      i += r;
    }

    /* Optimization: writing inode to log does not require
     * for write append or update. Kernfs can see the length in inode
     * by looking up offset in a logheader and also mtime in a logheader */
    // iupdate(f->ip);

    commit_log_tx();

    mlfs_debug("%s\n", "--- end transaction");

    mlfs_time_t current_time;
    mlfs_get_time(&current_time);
<<<<<<< HEAD
    if (timercmp(&current_time, &expiration_time, >) == 0) {
      // We release the write lease if we finish our work before the
      // expiration_time
      //mlfs_release_lease(f->ip->inum);
    }
=======
	  if (timercmp(&current_time, &expiration_time, >) == 0)
  	{
		  // We release the write lease if we finish our work before the expiration_time
		  mlfs_release_lease(f->ip->inum, mlfs_write_op, T_FILE);
	  }
>>>>>>> 7a1e3855

    return i == n ? n : -1;
  }

  panic("filewrite");

  return -1;
}

// supporting type : T_FILE, T_DIR
struct inode *mlfs_object_create(char *path, unsigned short type) {
  int lease_ret;
  offset_t offset;
  struct inode *inode = NULL, *parent_inode = NULL;
  char name[DIRSIZ];
  uint64_t tsc_begin, tsc_end;

  /* this sets value of name */
  if ((parent_inode = nameiparent(path, name)) == 0)
    return NULL;

  ilock(parent_inode);

  if (dir_check_entry_fast(parent_inode)) {
    inode = dir_lookup(parent_inode, name, &offset);

    if (inode) {
      iunlockput(parent_inode);

      if (inode->itype != type)
        inode->itype = type;

      mlfs_get_time(&inode->ctime);
      inode->atime = inode->mtime = inode->ctime;

      return inode;
    }
  }

  if (enable_perf_stats)
    tsc_begin = asm_rdtscp();

  mlfs_time_t expiration_time = MLFS_LEASE_EXPIRATION_TIME_INITIALIZER;
  lease_ret = Acquire_lease(path, &expiration_time, mlfs_create_op, type);
<<<<<<< HEAD
  if (lease_ret == MLFS_LEASE_ERR) {
    panic("File is re-created or deleted by other processes");
    return -ENOENT;
=======
  if (lease_ret == MLFS_LEASE_ERR)
  {
    MLFS_INFO("File is re-created or deleted by other processes");
    return NULL;
>>>>>>> 7a1e3855
  }

  // create new inode
  inode = icreate(parent_inode->dev, type);
  if (!inode)
    panic("cannot create inode");
  /*mlfs_debug("ENABLE PER STATS: %d", enable_perf_stats);*/
  if (enable_perf_stats) {
    /*mlfs_debug("logging inode allocation: %d", enable_perf_stats);*/
    tsc_end = asm_rdtscp();
    g_perf_stats.ialloc_tsc += (tsc_end - tsc_begin);
    g_perf_stats.ialloc_nr++;
  }

  inode->itype = type;
  inode->nlink = 1;

  add_to_loghdr(L_TYPE_INODE_CREATE, inode, 0, sizeof(struct dinode), NULL, 0);

  mlfs_debug("create %s - inum %u\n", path, inode->inum);

  if (type == T_DIR) {
    // Add "." and ".." to direntry
    // this link up is for ".."
    // To avoid cyclic ref count, do not bump link for "."
    parent_inode->nlink++;

#if 0
		if (dir_add_entry(inode, ".", inode->inum) < 0)
			panic("cannot add . entry");

		if (dir_add_entry(inode, "..", parent_inode->inum) < 0)
			panic("cannot add .. entry");
#endif

    iupdate(parent_inode);
  }

  if (dir_add_entry(parent_inode, name, inode->inum) < 0)
    panic("cannot add entry");

  iunlockput(parent_inode);
  mlfs_release_lease(path, mlfs_create_op, type);

  if (!dlookup_find(g_root_dev, path))
    dlookup_alloc_add(g_root_dev, inode, path);

  return inode;
}<|MERGE_RESOLUTION|>--- conflicted
+++ resolved
@@ -16,196 +16,205 @@
 
 struct open_file_table g_fd_table;
 
-void mlfs_file_init(void) {
-  pthread_spin_init(&g_fd_table.lock, PTHREAD_PROCESS_SHARED);
-}
-
-static addr_t mlfs_update_get_fcache(struct inode *inode, offset_t offset,
-                                     addr_t log_addr) {
-  offset_t key;
-  struct fcache_block *fc_block;
-
-  key = (offset >> g_block_size_shift);
-
-  fc_block = fcache_find(inode, key);
-
-  if (fc_block)
+void mlfs_file_init(void)
+{
+    pthread_spin_init(&g_fd_table.lock, PTHREAD_PROCESS_SHARED);
+}
+
+static addr_t mlfs_update_get_fcache(struct inode* inode, offset_t offset,
+    addr_t log_addr)
+{
+    offset_t key;
+    struct fcache_block* fc_block;
+
+    key = (offset >> g_block_size_shift);
+
+    fc_block = fcache_find(inode, key);
+
+    if (fc_block)
+        return fc_block->log_addr;
+
+    fc_block = fcache_alloc_add(inode, key, log_addr);
+
+    if (!fc_block)
+        return 0;
+
     return fc_block->log_addr;
-
-  fc_block = fcache_alloc_add(inode, key, log_addr);
-
-  if (!fc_block)
-    return 0;
-
-  return fc_block->log_addr;
 }
 
 // Allocate a file structure.
 /* FIXME: the ftable implementation is too naive. need to
  * improve way to allocate struct file */
-struct file *mlfs_file_alloc(void) {
-  int i = 0;
-  struct file *f;
-  pthread_rwlockattr_t rwlattr;
-
-  pthread_rwlockattr_setpshared(&rwlattr, PTHREAD_PROCESS_SHARED);
-
-  pthread_spin_lock(&g_fd_table.lock);
-
-  for (i = 0, f = &g_fd_table.open_files[0]; i < g_max_open_files; i++, f++) {
-    if (f->ref == 0) {
-      memset(f, 0, sizeof(*f));
-      f->ref = 1;
-      f->fd = i;
-      pthread_rwlock_init(&f->rwlock, &rwlattr);
-
-      pthread_spin_unlock(&g_fd_table.lock);
-
-      return f;
-    }
-  }
-
-  pthread_spin_unlock(&g_fd_table.lock);
-  return 0;
+struct file* mlfs_file_alloc(void)
+{
+    int i = 0;
+    struct file* f;
+    pthread_rwlockattr_t rwlattr;
+
+    pthread_rwlockattr_setpshared(&rwlattr, PTHREAD_PROCESS_SHARED);
+
+    pthread_spin_lock(&g_fd_table.lock);
+
+    for (i = 0, f = &g_fd_table.open_files[0]; i < g_max_open_files; i++, f++) {
+        if (f->ref == 0) {
+            memset(f, 0, sizeof(*f));
+            f->ref = 1;
+            f->fd = i;
+            pthread_rwlock_init(&f->rwlock, &rwlattr);
+
+            pthread_spin_unlock(&g_fd_table.lock);
+
+            return f;
+        }
+    }
+
+    pthread_spin_unlock(&g_fd_table.lock);
+    return 0;
 }
 
 // Increment ref count for file f.
-struct file *mlfs_file_dup(struct file *f) {
-
-  panic("not supported\n");
-
-  pthread_rwlock_wrlock(&f->rwlock);
-
-  if (f->ref < 1)
-    panic("filedup");
-  f->ref++;
-
-  pthread_rwlock_unlock(&f->rwlock);
-
-  return f;
-}
-
-int mlfs_file_close(struct file *f) {
-  struct file ff;
-
-  mlfs_assert(f->ref > 0);
-
-  pthread_rwlock_wrlock(&f->rwlock);
-
-  if (--f->ref > 0) {
+struct file* mlfs_file_dup(struct file* f)
+{
+
+    panic("not supported\n");
+
+    pthread_rwlock_wrlock(&f->rwlock);
+
+    if (f->ref < 1)
+        panic("filedup");
+    f->ref++;
+
     pthread_rwlock_unlock(&f->rwlock);
+
+    return f;
+}
+
+int mlfs_file_close(struct file* f)
+{
+    struct file ff;
+
+    mlfs_assert(f->ref > 0);
+
+    pthread_rwlock_wrlock(&f->rwlock);
+
+    if (--f->ref > 0) {
+        pthread_rwlock_unlock(&f->rwlock);
+        return 0;
+    }
+
+    ff = *f;
+
+    f->ref = 0;
+    f->type = FD_NONE;
+
+    pthread_rwlock_unlock(&f->rwlock);
+
+    if (ff.type == FD_INODE)
+        iput(ff.ip);
+
     return 0;
-  }
-
-  ff = *f;
-
-  f->ref = 0;
-  f->type = FD_NONE;
-
-  pthread_rwlock_unlock(&f->rwlock);
-
-  if (ff.type == FD_INODE)
-    iput(ff.ip);
-
-  return 0;
 }
 
 // Get metadata about file f.
-int mlfs_file_stat(struct file *f, struct stat *st) {
-  if (f->type == FD_INODE) {
-    ilock(f->ip);
-    stati(f->ip, st);
-    iunlock(f->ip);
-    return 0;
-  }
-  return -1;
+int mlfs_file_stat(struct file* f, struct stat* st)
+{
+    if (f->type == FD_INODE) {
+        ilock(f->ip);
+        stati(f->ip, st);
+        iunlock(f->ip);
+        return 0;
+    }
+    return -1;
 }
 
 // Read from file f.
-ssize_t mlfs_file_read(struct file *f, uint8_t *buf, size_t n) {
-  ssize_t r = 0;
-
-  if (f->readable == 0)
-    return -EPERM;
-
-  if (f->type == FD_INODE) {
-    // lock the inode that associated with the file
-    ilock(f->ip);
-
-    // off(set) represents the last read position of the file
-    if (f->off >= f->ip->size) {
-      iunlock(f->ip);
-      return 0;
-    }
-
-    // TODO: we revoke lease when
-    // 1. the timeout or
-    // 2. there is a write lease request pending
-    r = readi(f->ip, buf, f->off, n);
-
-    if (r < 0)
-      panic("read error\n");
-
-    f->off += r;
-
-    iunlock(f->ip);
-    return r;
-  }
-
-  panic("mlfs_file_read\n");
-
-  return -1;
-}
-
-int mlfs_file_read_offset(struct file *f, uint8_t *buf, size_t n,
-                          offset_t off) {
-  int r;
-
-  if (f->readable == 0)
-    return -EPERM;
-
-  if (f->type == FD_INODE) {
-    ilock(f->ip);
-
-    if (f->off >= f->ip->size) {
-      iunlock(f->ip);
-      return 0;
-    }
-
-    r = readi(f->ip, buf, off, n);
-
-    if (r < 0)
-      panic("read error\n");
-
-    iunlock(f->ip);
-    return r;
-  }
-
-  panic("mlfs_file_read_offset\n");
-
-  return -1;
+ssize_t mlfs_file_read(struct file* f, uint8_t* buf, size_t n)
+{
+    ssize_t r = 0;
+
+    if (f->readable == 0)
+        return -EPERM;
+
+    if (f->type == FD_INODE) {
+        // lock the inode that associated with the file
+        ilock(f->ip);
+
+        // off(set) represents the last read position of the file
+        if (f->off >= f->ip->size) {
+            iunlock(f->ip);
+            return 0;
+        }
+
+        // TODO: we revoke lease when
+        // 1. the timeout or
+        // 2. there is a write lease request pending
+        r = readi(f->ip, buf, f->off, n);
+
+        if (r < 0)
+            panic("read error\n");
+
+        f->off += r;
+
+        iunlock(f->ip);
+        return r;
+    }
+
+    panic("mlfs_file_read\n");
+
+    return -1;
+}
+
+int mlfs_file_read_offset(struct file* f, uint8_t* buf, size_t n,
+    offset_t off)
+{
+    int r;
+
+    if (f->readable == 0)
+        return -EPERM;
+
+    if (f->type == FD_INODE) {
+        ilock(f->ip);
+
+        if (f->off >= f->ip->size) {
+            iunlock(f->ip);
+            return 0;
+        }
+
+        r = readi(f->ip, buf, off, n);
+
+        if (r < 0)
+            panic("read error\n");
+
+        iunlock(f->ip);
+        return r;
+    }
+
+    panic("mlfs_file_read_offset\n");
+
+    return -1;
 }
 
 // Write to file f.
-int mlfs_file_write(struct file *f, uint8_t *buf, size_t n) {
-  int r, lease_ret;
-  uint32_t max_io_size = (128 << 20);
-  offset_t i = 0, file_size;
-  uint32_t io_size = 0;
-  offset_t size_aligned, size_prepended, size_appended;
-  offset_t offset_aligned, offset_start, offset_end;
-  char *data;
-
-  if (f->writable == 0)
-    return -EPERM;
-  /*
+int mlfs_file_write(struct file* f, uint8_t* buf, size_t n)
+{
+    int r, lease_ret;
+    uint32_t max_io_size = (128 << 20);
+    offset_t i = 0, file_size;
+    uint32_t io_size = 0;
+    offset_t size_aligned, size_prepended, size_appended;
+    offset_t offset_aligned, offset_start, offset_end;
+    char* data;
+
+    if (f->writable == 0)
+        return -EPERM;
+    /*
   // PIPE is not supported
   if(f->type == FD_PIPE)
           return pipewrite(f->pipe, buf, n);
   */
 
-  if (f->type == FD_INODE) {
-    /*            a     b     c
+    if (f->type == FD_INODE) {
+        /*            a     b     c
      *      (d) ----------------- (e)   (io data)
      *       |      |      |      |     (4K alignment)
      *           offset
@@ -218,215 +227,193 @@
      *	e: offset_end
      */
 
-    mlfs_debug("%s\n", "+++ start transaction");
-
-    // Try to acquire the write lease
-    mlfs_time_t expiration_time = MLFS_LEASE_EXPIRATION_TIME_INITIALIZER;
-<<<<<<< HEAD
-    lease_ret = Acquire_lease_inum(f->ip->inum, &expiration_time, mlfs_write_op,
-                                   T_FILE);
-    if (lease_ret == MLFS_LEASE_ERR) {
-      panic("File is re-created or deleted by other processes");
-=======
-    lease_ret = Acquire_lease_inum(f->ip->inum, &expiration_time, mlfs_write_op, T_FILE);
-    if (lease_ret == MLFS_LEASE_ERR)
-    {
-      MLFS_INFO("File is re-created or deleted by other processes");../filesystem/file.c
->>>>>>> 7a1e3855
-      return -ENOENT;
-    }
-
-    start_log_tx();
-
-    offset_start = f->off;
-    offset_end = f->off + n;
-
-    offset_aligned = ALIGN(offset_start, g_block_size_bytes);
-
-    /* when IO size is less than 4KB. */
-    if (offset_end < offset_aligned) {
-      size_prepended = n;
-      size_aligned = 0;
-      size_appended = 0;
-    } else {
-      // compute portion of prepended unaligned write
-      if (offset_start < offset_aligned) {
-        size_prepended = offset_aligned - offset_start;
-      } else
-        size_prepended = 0;
-
-      mlfs_assert(size_prepended < g_block_size_bytes);
-
-      // compute portion of appended unaligned write
-      size_appended = ALIGN(offset_end, g_block_size_bytes) - offset_end;
-      if (size_appended > 0)
-        size_appended = g_block_size_bytes - size_appended;
-
-      size_aligned = n - size_prepended - size_appended;
-    }
-
-    // add preprended portion to log
-    if (size_prepended > 0) {
-      ilock(f->ip);
-
-      r = add_to_log(f->ip, buf, f->off, size_prepended);
-
-      iunlock(f->ip);
-
-      mlfs_assert(r > 0);
-
-      f->off += r;
-
-      i += r;
-    }
-
-    // add aligned portion to log
-    while (i < n - size_appended) {
-      mlfs_assert((f->off % g_block_size_bytes) == 0);
-
-      io_size = n - size_appended - i;
-
-      if (io_size > max_io_size)
-        io_size = max_io_size;
-
-      /* add_to_log updates inode block pointers */
-      ilock(f->ip);
-      /* do not copy user buffer to page cache */
-
-      /* add buffer to log header */
-      if ((r = add_to_log(f->ip, buf + i, f->off, io_size)) > 0)
-        f->off += r;
-
-      iunlock(f->ip);
-
-      if (r < 0)
-        break;
-
-      if (r != io_size)
-        panic("short filewrite");
-
-      i += r;
-    }
-
-    // add appended portion to log
-    if (size_appended > 0) {
-      ilock(f->ip);
-
-      r = add_to_log(f->ip, buf + i, f->off, size_appended);
-
-      iunlock(f->ip);
-
-      mlfs_assert(r > 0);
-
-      f->off += r;
-
-      i += r;
-    }
-
-    /* Optimization: writing inode to log does not require
+        mlfs_debug("%s\n", "+++ start transaction");
+
+        // Try to acquire the write lease
+        mlfs_time_t expiration_time = MLFS_LEASE_EXPIRATION_TIME_INITIALIZER;
+        lease_ret = Acquire_lease_inum(f->ip->inum, &expiration_time, mlfs_write_op,
+            T_FILE);
+        if (lease_ret == MLFS_LEASE_ERR) {
+            mlfs_info("File is re-created or deleted by other processes%c", ' ');
+            return -ENOENT;
+        }
+
+        start_log_tx();
+
+        offset_start = f->off;
+        offset_end = f->off + n;
+
+        offset_aligned = ALIGN(offset_start, g_block_size_bytes);
+
+        /* when IO size is less than 4KB. */
+        if (offset_end < offset_aligned) {
+            size_prepended = n;
+            size_aligned = 0;
+            size_appended = 0;
+        } else {
+            // compute portion of prepended unaligned write
+            if (offset_start < offset_aligned) {
+                size_prepended = offset_aligned - offset_start;
+            } else
+                size_prepended = 0;
+
+            mlfs_assert(size_prepended < g_block_size_bytes);
+
+            // compute portion of appended unaligned write
+            size_appended = ALIGN(offset_end, g_block_size_bytes) - offset_end;
+            if (size_appended > 0)
+                size_appended = g_block_size_bytes - size_appended;
+
+            size_aligned = n - size_prepended - size_appended;
+        }
+
+        // add preprended portion to log
+        if (size_prepended > 0) {
+            ilock(f->ip);
+
+            r = add_to_log(f->ip, buf, f->off, size_prepended);
+
+            iunlock(f->ip);
+
+            mlfs_assert(r > 0);
+
+            f->off += r;
+
+            i += r;
+        }
+
+        // add aligned portion to log
+        while (i < n - size_appended) {
+            mlfs_assert((f->off % g_block_size_bytes) == 0);
+
+            io_size = n - size_appended - i;
+
+            if (io_size > max_io_size)
+                io_size = max_io_size;
+
+            /* add_to_log updates inode block pointers */
+            ilock(f->ip);
+            /* do not copy user buffer to page cache */
+
+            /* add buffer to log header */
+            if ((r = add_to_log(f->ip, buf + i, f->off, io_size)) > 0)
+                f->off += r;
+
+            iunlock(f->ip);
+
+            if (r < 0)
+                break;
+
+            if (r != io_size)
+                panic("short filewrite");
+
+            i += r;
+        }
+
+        // add appended portion to log
+        if (size_appended > 0) {
+            ilock(f->ip);
+
+            r = add_to_log(f->ip, buf + i, f->off, size_appended);
+
+            iunlock(f->ip);
+
+            mlfs_assert(r > 0);
+
+            f->off += r;
+
+            i += r;
+        }
+
+        /* Optimization: writing inode to log does not require
      * for write append or update. Kernfs can see the length in inode
      * by looking up offset in a logheader and also mtime in a logheader */
-    // iupdate(f->ip);
-
-    commit_log_tx();
-
-    mlfs_debug("%s\n", "--- end transaction");
-
-    mlfs_time_t current_time;
-    mlfs_get_time(&current_time);
-<<<<<<< HEAD
-    if (timercmp(&current_time, &expiration_time, >) == 0) {
-      // We release the write lease if we finish our work before the
-      // expiration_time
-      //mlfs_release_lease(f->ip->inum);
-    }
-=======
-	  if (timercmp(&current_time, &expiration_time, >) == 0)
-  	{
-		  // We release the write lease if we finish our work before the expiration_time
-		  mlfs_release_lease(f->ip->inum, mlfs_write_op, T_FILE);
-	  }
->>>>>>> 7a1e3855
-
-    return i == n ? n : -1;
-  }
-
-  panic("filewrite");
-
-  return -1;
+        // iupdate(f->ip);
+
+        commit_log_tx();
+
+        mlfs_debug("%s\n", "--- end transaction");
+
+        mlfs_time_t current_time;
+        mlfs_get_time(&current_time);
+        if (timercmp(&current_time, &expiration_time, >) == 0) {
+            // We release the write lease if we finish our work before the expiration_time
+            mlfs_release_lease_inum(f->ip->inum, mlfs_write_op, T_FILE);
+        }
+
+        return i == n ? n : -1;
+    }
+
+    panic("filewrite");
+
+    return -1;
 }
 
 // supporting type : T_FILE, T_DIR
-struct inode *mlfs_object_create(char *path, unsigned short type) {
-  int lease_ret;
-  offset_t offset;
-  struct inode *inode = NULL, *parent_inode = NULL;
-  char name[DIRSIZ];
-  uint64_t tsc_begin, tsc_end;
-
-  /* this sets value of name */
-  if ((parent_inode = nameiparent(path, name)) == 0)
-    return NULL;
-
-  ilock(parent_inode);
-
-  if (dir_check_entry_fast(parent_inode)) {
-    inode = dir_lookup(parent_inode, name, &offset);
-
-    if (inode) {
-      iunlockput(parent_inode);
-
-      if (inode->itype != type)
-        inode->itype = type;
-
-      mlfs_get_time(&inode->ctime);
-      inode->atime = inode->mtime = inode->ctime;
-
-      return inode;
-    }
-  }
-
-  if (enable_perf_stats)
-    tsc_begin = asm_rdtscp();
-
-  mlfs_time_t expiration_time = MLFS_LEASE_EXPIRATION_TIME_INITIALIZER;
-  lease_ret = Acquire_lease(path, &expiration_time, mlfs_create_op, type);
-<<<<<<< HEAD
-  if (lease_ret == MLFS_LEASE_ERR) {
-    panic("File is re-created or deleted by other processes");
-    return -ENOENT;
-=======
-  if (lease_ret == MLFS_LEASE_ERR)
-  {
-    MLFS_INFO("File is re-created or deleted by other processes");
-    return NULL;
->>>>>>> 7a1e3855
-  }
-
-  // create new inode
-  inode = icreate(parent_inode->dev, type);
-  if (!inode)
-    panic("cannot create inode");
-  /*mlfs_debug("ENABLE PER STATS: %d", enable_perf_stats);*/
-  if (enable_perf_stats) {
-    /*mlfs_debug("logging inode allocation: %d", enable_perf_stats);*/
-    tsc_end = asm_rdtscp();
-    g_perf_stats.ialloc_tsc += (tsc_end - tsc_begin);
-    g_perf_stats.ialloc_nr++;
-  }
-
-  inode->itype = type;
-  inode->nlink = 1;
-
-  add_to_loghdr(L_TYPE_INODE_CREATE, inode, 0, sizeof(struct dinode), NULL, 0);
-
-  mlfs_debug("create %s - inum %u\n", path, inode->inum);
-
-  if (type == T_DIR) {
-    // Add "." and ".." to direntry
-    // this link up is for ".."
-    // To avoid cyclic ref count, do not bump link for "."
-    parent_inode->nlink++;
+struct inode* mlfs_object_create(char* path, unsigned short type)
+{
+    int lease_ret;
+    offset_t offset;
+    struct inode *inode = NULL, *parent_inode = NULL;
+    char name[DIRSIZ];
+    uint64_t tsc_begin, tsc_end;
+
+    /* this sets value of name */
+    if ((parent_inode = nameiparent(path, name)) == 0)
+        return NULL;
+
+    ilock(parent_inode);
+
+    if (dir_check_entry_fast(parent_inode)) {
+        inode = dir_lookup(parent_inode, name, &offset);
+
+        if (inode) {
+            iunlockput(parent_inode);
+
+            if (inode->itype != type)
+                inode->itype = type;
+
+            mlfs_get_time(&inode->ctime);
+            inode->atime = inode->mtime = inode->ctime;
+
+            return inode;
+        }
+    }
+
+    if (enable_perf_stats)
+        tsc_begin = asm_rdtscp();
+
+    mlfs_time_t expiration_time = MLFS_LEASE_EXPIRATION_TIME_INITIALIZER;
+    lease_ret = Acquire_lease(path, &expiration_time, mlfs_create_op, type);
+    if (lease_ret == MLFS_LEASE_ERR) {
+        mlfs_info("File is re-created or deleted by other processes%c", ' ');
+        return NULL;
+    }
+
+    // create new inode
+    inode = icreate(parent_inode->dev, type);
+    if (!inode)
+        panic("cannot create inode");
+    /*mlfs_debug("ENABLE PER STATS: %d", enable_perf_stats);*/
+    if (enable_perf_stats) {
+        /*mlfs_debug("logging inode allocation: %d", enable_perf_stats);*/
+        tsc_end = asm_rdtscp();
+        g_perf_stats.ialloc_tsc += (tsc_end - tsc_begin);
+        g_perf_stats.ialloc_nr++;
+    }
+
+    inode->itype = type;
+    inode->nlink = 1;
+
+    add_to_loghdr(L_TYPE_INODE_CREATE, inode, 0, sizeof(struct dinode), NULL, 0);
+
+    mlfs_debug("create %s - inum %u\n", path, inode->inum);
+
+    if (type == T_DIR) {
+        // Add "." and ".." to direntry
+        // this link up is for ".."
+        // To avoid cyclic ref count, do not bump link for "."
+        parent_inode->nlink++;
 
 #if 0
 		if (dir_add_entry(inode, ".", inode->inum) < 0)
@@ -436,17 +423,17 @@
 			panic("cannot add .. entry");
 #endif
 
-    iupdate(parent_inode);
-  }
-
-  if (dir_add_entry(parent_inode, name, inode->inum) < 0)
-    panic("cannot add entry");
-
-  iunlockput(parent_inode);
-  mlfs_release_lease(path, mlfs_create_op, type);
-
-  if (!dlookup_find(g_root_dev, path))
-    dlookup_alloc_add(g_root_dev, inode, path);
-
-  return inode;
+        iupdate(parent_inode);
+    }
+
+    if (dir_add_entry(parent_inode, name, inode->inum) < 0)
+        panic("cannot add entry");
+
+    iunlockput(parent_inode);
+    mlfs_release_lease(path, mlfs_create_op, type);
+
+    if (!dlookup_find(g_root_dev, path))
+        dlookup_alloc_add(g_root_dev, inode, path);
+
+    return inode;
 }