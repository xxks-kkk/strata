--- conflicted
+++ resolved
@@ -102,13 +102,8 @@
 fork_io: fork_io.cc time_stat.o 
 	$(CXX) -std=c++11 -g -o $@ $^  -I$(INCLUDES) -L$(LIBFS_DIR) -lmlfs -L$(LIBSPDK_DIR) -lspdk -DMLFS $(CFLAGS) $(LDFLAGS) 
 
-<<<<<<< HEAD
-# concurrent_write_crash: concurrent_write_crash.cc
-# 	$(CXX) -std=c++11 -g -o $@ $^  -I$(INCLUDES) -L$(LIBFS_DIR) -lmlfs -L$(LIBSPDK_DIR) -lspdk -DMLFS $(CFLAGS) $(LDFLAGS) 
-=======
 timer_api: timer_api.c
 	$(CC) -o $@ $^
->>>>>>> 0be7d1b3
 
 clean:
 	rm -rf *.o $(EXE) *.normal
