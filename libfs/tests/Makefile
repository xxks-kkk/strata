CC = gcc -std=c99
#CC = c99
<<<<<<< HEAD

EXE = iotest file_basic small_io falloc_test ftrunc_test lock_test lock_perf simple_spdk_test dir_test many_files_test fork_io readdir_test append_test fwrite_fread partial_update_test timer_api lease_test
=======
EXE = iotest file_basic small_io falloc_test ftrunc_test lock_test lock_perf simple_spdk_test dir_test many_files_test fork_io readdir_test append_test fwrite_fread partial_update_test concurrent_write_crash
>>>>>>> ff907ed4
#$(info $(EXE))

CUR_DIR = $(shell pwd)
GLIBC_DIR = $(CUR_DIR)/../../shim/glibc-build/
LIBFS_DIR = $(CUR_DIR)/../build/
NVML_DIR = $(LIBFS_DIR)/../lib/nvml/src/nondebug/
CUCKOO_DIR = $(LIBFS_DIR)/../lib/cuckoofilter
LIBFS=$(LIBFS_DIR)/libmlfs.a
LIBSPDK_DIR =../src/storage/spdk/
LIBSPDK=../src/storage/spdk/libspdk.so
LIBSPDK_INC=../src/storage/spdk/

INCLUDES= $(LIBFS_DIR)/../src -I$(CUR_DIR)/../lib/nvml/src/include
DAX_OBJ = ../build/storage/storage_dax.o

DPDK_VER := 16.07.2
DPDK_DIR := $(abspath $(CURDIR)/../lib/dpdk-$(DPDK_VER)/x86_64-native-linuxapp-gcc)
SPDK_ROOT_DIR := $(abspath $(CURDIR)/../lib/spdk)
include $(SPDK_ROOT_DIR)/mk/spdk.common.mk
SPDK_LIBS += $(SPDK_ROOT_DIR)/build/lib/libspdk_nvme.a \
			 $(SPDK_ROOT_DIR)/build/lib/libspdk_util.a \
			 $(SPDK_ROOT_DIR)/build/lib/libspdk_log.a \
			 $(ENV_LIBS)

CFLAGS=-I $(LIBSPDK_INC) -I $(DPDK_DIR)/include -I$(INCLUDES)

LDFLAGS = -Wl,-rpath=$(abspath $(GLIBC_DIR)) \
		  -Wl,-rpath=$(abspath $(GLIBC_DIR))/rt \
		  -Wl,-rpath=$(abspath $(LIBFS_DIR)) \
		  -Wl,-rpath=$(abspath $(NVML_DIR)) \
		  -Wl,-rpath=$(abspath $(LIBSPDK_DIR)) \
		  -Wl,-rpath=/usr/local/lib \
		  -Wl,-rpath=/usr/lib/x86_64-linux-gnu/ \
		  -Wl,-rpath=/lib/x86_64-linux-gnu/ \
		  -Wl,-dynamic-linker=$(abspath $(GLIBC_DIR))/ld-linux-x86-64.so.2 \
		  -lpthread -lrt -lm -L libssl.a -L libcrypto.a -lrdmacm -libverbs

all: $(EXE)

%.o: %.c
	$(CC) $(CFLAGS) -c -g $< -o $@

%.o: %.cc
	$(CXX) -std=c++11 $(CFLAGS) -c -g $< -o $@

time_stat.o: time_stat.c
	$(CC) time_stat.c -c -o time_stat.o -D_BSD_SOURCE

simple_spdk_test: simple_spdk_test.c
	$(CC) -g -o $@ $^ -I$(INCLUDES) -L$(LIBFS_DIR) -lmlfs $(LIBSPDK) $(LDFLAGS)

file_basic: file_basic.c
	$(CC) -g -o $@ $^ -I$(INCLUDES) -L$(LIBFS_DIR) -lmlfs $(LDFLAGS)

small_io: small_io.c
	$(CC) -g -o $@ $^ -I$(INCLUDES) -L$(LIBFS_DIR) -lmlfs $(LDFLAGS)

append_test: append_test.c
	$(CC) -g -o $@ $^ -I$(INCLUDES) -L$(LIBFS_DIR) -lmlfs $(LDFLAGS)

signal_test: signal_test.c
	$(CC) -g -o $@ $^ -I$(INCLUDES) -L$(LIBFS_DIR) -lmlfs $(LDFLAGS)

falloc_test: falloc_test.c
	$(CC) -g -o $@ $^ -I$(INCLUDES) -L$(LIBFS_DIR) -lmlfs -DMLFS $(CFLAGS) $(LDFLAGS)

ftrunc_test: ftrunc_test.c
	$(CC) -g -o $@ $^ -I$(INCLUDES) -L$(LIBFS_DIR) -lmlfs -DMLFS $(CFLAGS) $(LDFLAGS)

readdir_test: readdir_test.c
	$(CC) -g -o $@ $^ -I$(INCLUDES) -L$(LIBFS_DIR) -lmlfs -DMLFS $(CFLAGS) $(LDFLAGS)

write_read: write_read.c time_stat.o
	$(CC) -g -o $(addsuffix .normal, $@) $^ $(LIBSPDK) $(CFLAGS) $(DAX_OBJ) -L$(NVML_DIR) -lpmem -lpthread -lm -lrt  -Wl,-rpath=$(abspath $(NVML_DIR))

iotest: iotest.cc time_stat.o thread.cc
	$(CXX) -std=c++11 -g -Ofast -o $@ $^  -I$(INCLUDES) -L$(LIBFS_DIR) -lmlfs -L$(LIBSPDK_DIR) -lspdk -DMLFS -DMLFS_INFO $(CFLAGS) $(LDFLAGS) 
	$(CXX) -std=c++11 -g -Ofast -o $(addsuffix .normal, $@) $^ $(LIBSPDK) $(CFLAGS) $(DAX_OBJ) -L$(NVML_DIR) -lpmem -lpthread -lm -lrt -Wl,-rpath=$(abspath $(NVML_DIR))

fwrite_fread: fwrite_fread.cc time_stat.o thread.cc
	$(CXX) -std=c++11 -g -Ofast -o $@ $^  -I$(INCLUDES) -L$(LIBFS_DIR) -lmlfs -L$(LIBSPDK_DIR) -lspdk -DMLFS $(CFLAGS) $(LDFLAGS) 

lock_test: lock_test.c
	$(CC) -g -o $@ $^ -I$(INCLUDES) ../build/concurrency/locks.o ../build/concurrency/condvar.o -pthread -lrt

lock_perf: lock_perf.c
	$(CC) -g -o $@ $^ -I$(INCLUDES) ../build/concurrency/locks.o ../build/concurrency/condvar.o -pthread -lrt -DPERF_mlfs

dir_test: dir_test.c
	$(CC) -O0 -g -o $@ $^ $(CFLAGS) -L$(LIBFS_DIR) -lmlfs -lm -lrt -L$(LIBSPDK_DIR) -lspdk -L$(NVML_DIR) -lpmem -lpthread -lm -lrt -Wl,-rpath=$(abspath $(NVML_DIR)) -I$(INCLUDES) $(LDFLAGS)

many_files_test: many_files_test.cc time_stat.o thread.cc
	$(CXX) -std=c++11 -O2 -g -o $@ $^ $(CFLAGS) -L$(LIBFS_DIR) -lmlfs -lm -lrt -L$(LIBSPDK_DIR) -lspdk -L$(NVML_DIR) -lpmem -lpthread -lm -lrt -Wl,-rpath=$(abspath $(NVML_DIR)) -I$(INCLUDES) $(LDFLAGS)

partial_update_test: partial_update_test.cc
	$(CXX) -std=c++11 -g -O0 -o $@ $^ $(CFLAGS) -I$(INCLUDES) -L$(LIBFS_DIR) -lmlfs -lm -lrt -lpthread $(LDFLAGS) -fopenmp
	#$(CXX) -std=c++11 -g -o $@ $^  -I$(INCLUDES) -L$(LIBFS_DIR) -lmlfs -L$(LIBSPDK_DIR) -lspdk -DMLFS $(CFLAGS) $(LDFLAGS) 

fork_io: fork_io.cc time_stat.o 
	$(CXX) -std=c++11 -g -o $@ $^  -I$(INCLUDES) -L$(LIBFS_DIR) -lmlfs -L$(LIBSPDK_DIR) -lspdk -DMLFS $(CFLAGS) $(LDFLAGS) 

<<<<<<< HEAD
lease_test: lease_test.cc time_stat.o 
	$(CXX) -std=c++11 -g -o $@ $^  -I$(INCLUDES) -L$(LIBFS_DIR) -lmlfs -L$(LIBSPDK_DIR) -lspdk -DMLFS $(CFLAGS) $(LDFLAGS) 

timer_api: timer_api.c
	$(CC) -o $@ $^

=======
concurrent_write_crash: concurrent_write_crash.cc
	$(CXX) -std=c++11 -g -o $@ $^  -I$(INCLUDES) -L$(LIBFS_DIR) -lmlfs -L$(LIBSPDK_DIR) -lspdk -DMLFS $(CFLAGS) $(LDFLAGS) 

>>>>>>> ff907ed4
clean:
	rm -rf *.o $(EXE) *.normal
<|MERGE_RESOLUTION|>--- conflicted
+++ resolved
@@ -1,11 +1,8 @@
 CC = gcc -std=c99
 #CC = c99
-<<<<<<< HEAD
 
-EXE = iotest file_basic small_io falloc_test ftrunc_test lock_test lock_perf simple_spdk_test dir_test many_files_test fork_io readdir_test append_test fwrite_fread partial_update_test timer_api lease_test
-=======
-EXE = iotest file_basic small_io falloc_test ftrunc_test lock_test lock_perf simple_spdk_test dir_test many_files_test fork_io readdir_test append_test fwrite_fread partial_update_test concurrent_write_crash
->>>>>>> ff907ed4
+
+EXE = iotest file_basic small_io falloc_test ftrunc_test lock_test lock_perf simple_spdk_test dir_test many_files_test fork_io readdir_test append_test fwrite_fread partial_update_test timer_api lease_test concurrent_write_crash
 #$(info $(EXE))
 
 CUR_DIR = $(shell pwd)
@@ -107,17 +104,14 @@
 fork_io: fork_io.cc time_stat.o 
 	$(CXX) -std=c++11 -g -o $@ $^  -I$(INCLUDES) -L$(LIBFS_DIR) -lmlfs -L$(LIBSPDK_DIR) -lspdk -DMLFS $(CFLAGS) $(LDFLAGS) 
 
-<<<<<<< HEAD
 lease_test: lease_test.cc time_stat.o 
 	$(CXX) -std=c++11 -g -o $@ $^  -I$(INCLUDES) -L$(LIBFS_DIR) -lmlfs -L$(LIBSPDK_DIR) -lspdk -DMLFS $(CFLAGS) $(LDFLAGS) 
 
 timer_api: timer_api.c
 	$(CC) -o $@ $^
 
-=======
 concurrent_write_crash: concurrent_write_crash.cc
-	$(CXX) -std=c++11 -g -o $@ $^  -I$(INCLUDES) -L$(LIBFS_DIR) -lmlfs -L$(LIBSPDK_DIR) -lspdk -DMLFS $(CFLAGS) $(LDFLAGS) 
+	$(CXX) -std=c++11 -g -o $@ $^  -I$(INCLUDES) $(CFLAGS) $(LDFLAGS) 
 
->>>>>>> ff907ed4
 clean:
 	rm -rf *.o $(EXE) *.normal
